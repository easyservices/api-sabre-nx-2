--- conflicted
+++ resolved
@@ -1,131 +1,97 @@
-
-<!--
-Copyright (c) 2025 harokku999@gmail.com
-Licensed under the MIT License - https://opensource.org/licenses/MIT
--->
-
-<<<<<<< HEAD
-## 🔗 Seamless Integration with Nextcloud through REST/JSON APIs
-
-Our custom-developed solution exposes Nextcloud’s CalDAV and CardDAV interfaces as modern, developer-friendly REST/JSON APIs, enabling seamless integration with virtually any application, regardless of platform or language.
-
-No more dealing with legacy protocols — developers can now access, create, or update calendar events and contact records using simple HTTP requests and standard JSON payloads.
-
-⚙️ Key Benefits:
-
-    📅 REST access to CalDAV: Read, create, update calendar events easily.
-
-    👥 REST access to CardDAV: Manage contacts in a fully interoperable way.
-
-    🔗 Easy integration: Works with any REST-capable system (CRMs, ERPs, bots...).
-
-    🔐 Secure and efficient: Built on top of Nextcloud’s robust auth and permission system.
-
-🚀 Empower your ecosystem
-
-Whether you're developing business automation workflows, personal productivity tools, or AI assistants, this REST/JSON bridge opens up Nextcloud to a whole new world of integrations.
-=======
-## 🔗 REST/JSON APIs for Nextcloud
-
-This project exposes Nextcloud’s CalDAV and CardDAV interfaces as modern, developer-friendly REST/JSON APIs. Use simple HTTP requests and JSON payloads to read, create, update, or delete calendar events and contact records without dealing with legacy WebDAV protocols directly.
->>>>>>> cb6998a9
-
-## Features
-
-- REST API for contacts and events management
-- Comprehensive CardDAV/CalDAV integration with Nextcloud
-<<<<<<< HEAD
-- Secure authentication handling
-- Comprehensive test coverage
-- Swagger UI documentation
-=======
-- Secure authentication handling
-- Comprehensive test coverage
-- Swagger UI documentation
->>>>>>> cb6998a9
-
-## Installation
-
-1. Clone the repository:
-```bash
-git clone https://gitlab.com/your-username/your-repo.git
-cd your-repo
-```
-
-2. Create virtual environment:
-```bash
-python -m venv venv
-source venv/bin/activate  # Linux/MacOS
-# or
-.\venv\Scripts\activate  # Windows
-```
-
-3. Install dependencies:
-```bash
-pip install -r requirements.txt
-```
-
-<<<<<<< HEAD
-## Configuration
-
-The application requires configuration to connect to your Nextcloud instance. Look at the config.example.yaml file in the /src/mcp, /src/api and /src/nextcloud directories. Rename them in config.yaml and edit them according to your needs.
-=======
-## Configuration
-
-The application requires configuration to connect to your Nextcloud instance. Copy the example YAML files and adjust them for your environment:
-
-- `src/api/config.example.yaml` → `src/api/config.yaml`
-- `src/nextcloud/config.example.yaml` → `src/nextcloud/config.yaml`
-
-Update these files with the details for your deployment (service metadata, host/port, and Nextcloud connection settings) before starting the API server.
->>>>>>> cb6998a9
-
-## Usage
-
-Run directly using the script:
-```bash
-python fastapi_server.py
-```
-
-The server will be available at `http://localhost:<your port>` with the following endpoints:
-- API Documentation: `http://localhost:<your port>/docs`
-- Contacts API: `http://localhost:<your port>/contacts`
-- Events API: `http://localhost:<your port>/events`
-- Status: `http://localhost:<your port>/status`
-
-## API Documentation
-
-The API provides comprehensive endpoints for managing contacts and events in Nextcloud.
-
-### Authentication
-
-All API endpoints require HTTP Basic Authentication with your Nextcloud credentials.
-
-## Testing
-Run all tests:
-```bash
-pytest tests/ -v
-```
-
-Or run individual test modules:
-
-```bash
-# Test contacts directly with Nextcloud (no FastAPI server needed)
-python -m tests.test_contacts_nx_cli
-
-# Test events directly with Nextcloud (no FastAPI server needed)
-python -m tests.test_events_nx_cli
-
-# Test contacts via the FastAPI server (requires server to be running)
-python -m tests.test_contacts_api_cli
-
-# Test events via the FastAPI server (requires server to be running)
-python -m tests.test_events_api_cli
-```
-
-## Contributing
-Let me know if you want to participate and how!
-
-## License
-**License**: [MIT](https://choosealicense.com/licenses/mit/)
-**Author**: harokku999@gmail.com+
+<!--
+Copyright (c) 2025 harokku999@gmail.com
+Licensed under the MIT License - https://opensource.org/licenses/MIT
+-->
+
+## 🔗 REST/JSON APIs for Nextcloud
+
+This project exposes Nextcloud’s CalDAV and CardDAV interfaces as modern, developer-friendly REST/JSON APIs. Use simple HTTP requests and JSON payloads to read, create, update, or delete calendar events and contact records without dealing with legacy WebDAV protocols directly.
+
+## Features
+
+- REST API for contacts and events management
+- Comprehensive CardDAV/CalDAV integration with Nextcloud
+- Secure authentication handling
+- Comprehensive test coverage
+- Swagger UI documentation
+
+## Installation
+
+1. Clone the repository:
+```bash
+git clone https://gitlab.com/your-username/your-repo.git
+cd your-repo
+```
+
+2. Create virtual environment:
+```bash
+python -m venv venv
+source venv/bin/activate  # Linux/MacOS
+# or
+.\venv\Scripts\activate  # Windows
+```
+
+3. Install dependencies:
+```bash
+pip install -r requirements.txt
+```
+
+## Configuration
+
+The application requires configuration to connect to your Nextcloud instance. Copy the example YAML files and adjust them for your environment:
+
+- `src/api/config.example.yaml` → `src/api/config.yaml`
+- `src/nextcloud/config.example.yaml` → `src/nextcloud/config.yaml`
+
+Update these files with the details for your deployment (service metadata, host/port, and Nextcloud connection settings) before starting the API server.
+
+## Usage
+
+Run directly using the script:
+```bash
+python fastapi_server.py
+```
+
+The server will be available at `http://localhost:<your port>` with the following endpoints:
+- API Documentation: `http://localhost:<your port>/docs`
+- Contacts API: `http://localhost:<your port>/contacts`
+- Events API: `http://localhost:<your port>/events`
+- Status: `http://localhost:<your port>/status`
+
+## API Documentation
+
+The API provides comprehensive endpoints for managing contacts and events in Nextcloud.
+
+### Authentication
+
+All API endpoints require HTTP Basic Authentication with your Nextcloud credentials.
+
+## Testing
+Run all tests:
+```bash
+pytest tests/ -v
+```
+
+Or run individual test modules:
+
+```bash
+# Test contacts directly with Nextcloud (no FastAPI server needed)
+python -m tests.test_contacts_nx_cli
+
+# Test events directly with Nextcloud (no FastAPI server needed)
+python -m tests.test_events_nx_cli
+
+# Test contacts via the FastAPI server (requires server to be running)
+python -m tests.test_contacts_api_cli
+
+# Test events via the FastAPI server (requires server to be running)
+python -m tests.test_events_api_cli
+```
+
+## Contributing
+Let me know if you want to participate and how!
+
+## License
+**License**: [MIT](https://choosealicense.com/licenses/mit/)
+**Author**: harokku999@gmail.com